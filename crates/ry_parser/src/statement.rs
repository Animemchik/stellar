--- conflicted
+++ resolved
@@ -74,7 +74,6 @@
             && !no_semicolon_after_expression_error_emitted
         {
             if cursor.next.unwrap() != &Token![;] {
-<<<<<<< HEAD
                 cursor.diagnostics.push(
                     ParseDiagnostic::NoSemicolonAfterStatementError {
                         statement_span: Span::new(start, end - 1, cursor.file_id),
@@ -82,19 +81,7 @@
                     }
                     .build(),
                 );
-=======
-                if !no_semicolon_after_expression_error_emitted {
-                    cursor.diagnostics.push(
-                        ParseDiagnostic::NoSemicolonAfterStatementError {
-                            statement_span: Span::new(start, end - 1, cursor.file_id),
-                            at: Span::new(end, end, cursor.file_id),
-                        }
-                        .build(),
-                    );
-                }
->>>>>>> 489c9d6e
             } else {
-                dbg!(cursor.next.unwrap());
                 cursor.next_token();
             }
         }
