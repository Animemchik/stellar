--- conflicted
+++ resolved
@@ -11,10 +11,5 @@
 [dependencies]
 serde = { version = "1.0.167", features = ["derive"] }
 serde_ignored = "0.1.8"
-<<<<<<< HEAD
 toml = "0.8.0"
-toml_edit = "0.19.12"
-=======
-toml = "0.7.6"
-toml_edit = "0.20.0"
->>>>>>> ad2cc4f1
+toml_edit = "0.20.0"